--- conflicted
+++ resolved
@@ -90,22 +90,14 @@
 	}
 
 	// Get latest commit according username and repo name
-<<<<<<< HEAD
-	commit, err := models.GetLastCommit(params["username"], params["reponame"], params["branchname"])
-=======
 	commit, err := models.GetCommit(params["username"], params["reponame"],
 		params["branchname"], params["commitid"])
->>>>>>> 3ceb008e
 	if err != nil {
 		log.Error("repo.Single(GetCommit): %v", err)
 		ctx.Render.Error(404)
 		return
 	}
-<<<<<<< HEAD
 	ctx.Data["LastCommit"] = commit
-=======
-	ctx.Data["CurrentCommit"] = commit
->>>>>>> 3ceb008e
 
 	var readmeFile *models.RepoFile
 
