--- conflicted
+++ resolved
@@ -680,11 +680,7 @@
 	if len(content) > 0 {
 		switch params["action"] {
 		case "new":
-<<<<<<< HEAD
-			if comment, err = models.CreateComment(ctx.User.Id, ctx.Repo.Repository.Id, issue.Id, 0, 0, models.IT_PLAIN, content, nil); err != nil {
-=======
-			if err = models.CreateComment(ctx.User.Id, ctx.Repo.Repository.Id, issue.Id, 0, 0, models.COMMENT, content); err != nil {
->>>>>>> a76a948a
+			if comment, err = models.CreateComment(ctx.User.Id, ctx.Repo.Repository.Id, issue.Id, 0, 0, models.COMMENT, content, nil); err != nil {
 				ctx.Handle(500, "issue.Comment(create comment)", err)
 				return
 			}
